--- conflicted
+++ resolved
@@ -17,9 +17,6 @@
 def main() -> None:
     parser = argparse.ArgumentParser(description="Neo4j + Gemini assistant (Web)")
     parser.add_argument("-q", "--query", required=True, help="User query")
-<<<<<<< HEAD
-    parser.add_argument("-k", "--top_k", type=int, default=5, help="Number of top results to return")
-=======
     parser.add_argument("--alpha", type=float, default=0.5, help="Weight for text vs. graph embeddings")
     parser.add_argument("-k", "--top_k", type=int, default=5, help="Number of entry nodes")
     parser.add_argument(
@@ -29,7 +26,6 @@
         default="simple",
         help="Graph grounding mode: simple = hybrid hits only, bfs = BFS multi-hop",
     )
->>>>>>> 21e2ed3e
     args = parser.parse_args()
 
     q = args.query.strip()
